from abc import ABC, abstractmethod
from typing import Optional, Tuple, Union

import torch
from torch import Tensor
from torchtyping import TensorType as TT

from gfn.actions import Actions
from gfn.preprocessors import IdentityPreprocessor, Preprocessor
from gfn.states import DiscreteStates, States
from gfn.utils.common import set_seed

# Errors
NonValidActionsError = type("NonValidActionsError", (ValueError,), {})


def get_device(device_str, default_device):
    return torch.device(device_str) if device_str is not None else default_device


class Env(ABC):
    """Base class for all environments. Environments require that individual states be represented as a unique tensor of
    arbitrary shape."""

    def __init__(
        self,
        s0: TT["state_shape", torch.float],
        state_shape: Tuple,
        action_shape: Tuple,
        dummy_action: Tensor,
        exit_action: Tensor,
        sf: Optional[TT["state_shape", torch.float]] = None,
        device_str: Optional[str] = None,
        preprocessor: Optional[Preprocessor] = None,
    ):
        """Initializes an environment.

        Args:
            s0: Representation of the initial state. All individual states would be of
                the same shape.
            state_shape:
            action_shape:
            dummy_action:
            exit_action:
            sf: Representation of the final state. Only used for a human
                readable representation of the states or trajectories.
            device_str: 'cpu' or 'cuda'. Defaults to None, in which case the device is
                inferred from s0.
            preprocessor: a Preprocessor object that converts raw states to a tensor
                that can be fed into a neural network. Defaults to None, in which case
                the IdentityPreprocessor is used.
        """
        self.device = get_device(device_str, default_device=s0.device)

        self.s0 = s0.to(self.device)
        if sf is None:
            sf = torch.full(s0.shape, -float("inf")).to(self.device)
        self.sf = sf
        self.state_shape = state_shape
        self.action_shape = action_shape
        self.dummy_action = dummy_action
        self.exit_action = exit_action

        self.States = self.make_states_class()
        self.Actions = self.make_actions_class()

        if preprocessor is None:
            assert (
                s0.ndim == 1
            ), "The default preprocessor can only be used for uni-dimensional states."
            output_dim = s0.shape[0]
            preprocessor = IdentityPreprocessor(output_dim=output_dim)

        self.preprocessor = preprocessor
        self.is_discrete = False

    def states_from_tensor(self, tensor: Tensor):
        """Wraps the supplied Tensor in a States instance."""
        return self.States(tensor)

    def states_from_batch_shape(self, batch_shape: Tuple):
        """Returns a batch of s0 states with a given batch_shape."""
        return self.States.from_batch_shape(batch_shape)

    def actions_from_tensor(self, tensor: Tensor):
        """Wraps the supplied Tensor an an Actions instance."""
        return self.Actions(tensor)

    def actions_from_batch_shape(self, batch_shape: Tuple):
        """Returns a batch of dummy actions with the supplied batch_shape."""
        return self.Actions.make_dummy_actions(batch_shape)

    # To be implemented by the User.
    @abstractmethod
    def step(
        self, states: States, actions: Actions
    ) -> TT["batch_shape", "state_shape", torch.float]:
        """Function that takes a batch of states and actions and returns a batch of next
        states. Does not need to check whether the actions are valid or the states are sink states.
        """

    @abstractmethod
    def backward_step(  # TODO: rename to backward_step, other method becomes _backward_step.
        self, states: States, actions: Actions
    ) -> TT["batch_shape", "state_shape", torch.float]:
        """Function that takes a batch of states and actions and returns a batch of previous
        states. Does not need to check whether the actions are valid or the states are sink states.
        """

    @abstractmethod
    def is_action_valid(
        self,
        states: States,
        actions: Actions,
        backward: bool = False,
    ) -> bool:
        """Returns True if the actions are valid in the given states."""

    def make_random_states_tensor(self, batch_shape: Tuple) -> Tensor:
        """Optional method inherited by all States instances to emit a random tensor."""
        raise NotImplementedError

    # Optionally implemented by the user when advanced functionality is required.
    def make_states_class(self) -> type[States]:
        """The default States class factory for all Environments.

        Returns a class that inherits from States and implements assumed methods.
        The make_states_class method should be overwritten to achieve more
        environment-specific States functionality.
        """
        env = self

        class DefaultEnvState(States):
            """Defines a States class for this environment."""

            state_shape = env.state_shape
            s0 = env.s0
            sf = env.sf
            make_random_states_tensor = env.make_random_states_tensor

        return DefaultEnvState

    def make_actions_class(self) -> type[Actions]:
        """The default Actions class factory for all Environments.

        Returns a class that inherits from Actions and implements assumed methods.
        The make_actions_class method should be overwritten to achieve more
        environment-specific Actions functionality.
        """
        env = self

        class DefaultEnvAction(Actions):
            action_shape = env.action_shape
            dummy_action = env.dummy_action
            exit_action = env.exit_action

        return DefaultEnvAction

    # In some cases overwritten by the user to support specific use-cases.
    def reset(
        self,
        batch_shape: Optional[Union[int, Tuple[int]]] = None,
        random: bool = False,
        sink: bool = False,
        seed: int = None,
    ) -> States:
        """
        Instantiates a batch of initial states. random and sink cannot be both True.
        When random is true and seed is not None, environment randomization is fixed by
        the submitted seed for reproducibility.
        """
        assert not (random and sink)

        if random and seed is not None:
            set_seed(seed, performance_mode=True)

        if batch_shape is None:
            batch_shape = (1,)
        if isinstance(batch_shape, int):
            batch_shape = (batch_shape,)
        return self.States.from_batch_shape(
            batch_shape=batch_shape, random=random, sink=sink
        )

    def validate_actions(
        self, states: States, actions: Actions, backward: bool = False
    ) -> bool:
        """First, asserts that states and actions have the same batch_shape.
        Then, uses `is_action_valid`.
        Returns a boolean indicating whether states/actions pairs are valid."""
        assert states.batch_shape == actions.batch_shape
        return self.is_action_valid(states, actions, backward)

    def _step(
        self,
        states: States,
        actions: Actions,
    ) -> States:
        """Core step function. Calls the user-defined self.step() function.

        Function that takes a batch of states and actions and returns a batch of next
        states and a boolean tensor indicating sink states in the new batch.
        """
        new_states = states.clone()  # TODO: Ensure this is efficient!
        valid_states_idx: TT["batch_shape", torch.bool] = ~states.is_sink_state
        valid_actions = actions[valid_states_idx]
        valid_states = states[valid_states_idx]

        if not self.validate_actions(valid_states, valid_actions):
            raise NonValidActionsError(
                "Some actions are not valid in the given states. See `is_action_valid`."
            )

        new_sink_states_idx = actions.is_exit
        new_states.tensor[new_sink_states_idx] = self.sf
        new_sink_states_idx = ~valid_states_idx | new_sink_states_idx

        not_done_states = new_states[~new_sink_states_idx]
        not_done_actions = actions[~new_sink_states_idx]

<<<<<<< HEAD
        new_not_done_states_tensor = self.step(not_done_states, not_done_actions)
        # TODO: Why is this here? Should it be removed?
        # if isinstance(new_states, DiscreteStates):
        #     new_not_done_states.masks = self.update_masks(not_done_states, not_done_actions)
=======
        new_not_done_states_tensor = self.maskless_step(
            not_done_states, not_done_actions
        )
>>>>>>> eedc7e87

        new_states.tensor[~new_sink_states_idx] = new_not_done_states_tensor

        return new_states

    def _backward_step(
        self,
        states: States,
        actions: Actions,
    ) -> States:
        """Core backward_step function. Calls the user-defined self.backward_step fn.

        This function takes a batch of states and actions and returns a batch of next
        states and a boolean tensor indicating initial states in the new batch.
        """
        new_states = states.clone()  # TODO: Ensure this is efficient!
        valid_states_idx: TT["batch_shape", torch.bool] = ~new_states.is_initial_state
        valid_actions = actions[valid_states_idx]
        valid_states = states[valid_states_idx]

        if not self.validate_actions(valid_states, valid_actions, backward=True):
            raise NonValidActionsError(
                "Some actions are not valid in the given states. See `is_action_valid`."
            )

        # Calculate the backward step, and update only the states which are not Done.
        new_not_done_states_tensor = self.backward_step(valid_states, valid_actions)
        new_states.tensor[valid_states_idx] = new_not_done_states_tensor

        if isinstance(new_states, DiscreteStates):
            self.update_masks(new_states)

        return new_states

    def reward(self, final_states: States) -> TT["batch_shape", torch.float]:
        """The environment's reward given a state.

        This or log_reward must be implemented.
        """
        raise NotImplementedError("Reward function is not implemented.")

    def log_reward(self, final_states: States) -> TT["batch_shape", torch.float]:
        """Calculates the log reward."""
        return torch.log(self.reward(final_states))

    @property
    def log_partition(self) -> float:
        "Returns the logarithm of the partition function."
        return NotImplementedError(
            "The environment does not support enumeration of states"
        )


class DiscreteEnv(Env, ABC):
    """
    Base class for discrete environments, where actions are represented by a number in
    {0, ..., n_actions - 1}, the last one being the exit action.

    `DiscreteEnv` allows for  specifying the validity of actions (forward and backward),
    via mask tensors, that are directly attached to `States` objects.
    """

    def __init__(
        self,
        n_actions: int,
        s0: TT["state_shape", torch.float],
        state_shape: Tuple,
        action_shape: Tuple = (1,),
        dummy_action: Optional[TT["action_shape", torch.long]] = None,
        exit_action: Optional[TT["action_shape", torch.long]] = None,
        sf: Optional[TT["state_shape", torch.float]] = None,
        device_str: Optional[str] = None,
        preprocessor: Optional[Preprocessor] = None,
    ):
        """Initializes a discrete environment.

        Args:
            n_actions: The number of actions in the environment.
            s0: The initial state tensor (shared among all trajectories).
            state_shape:
            action_shape: ?
            dummy_action: The value of the dummy (padding) action.
            exit_action: The value of the exit action.
            sf: The final state tensor (shared among all trajectories).
            device_str: String representation of a torch.device.
            preprocessor: An optional preprocessor for intermediate states.
        """
        device = get_device(device_str, default_device=s0.device)

        # The default dummy action is -1.
        if isinstance(dummy_action, type(None)):
            dummy_action = torch.tensor([-1], device=device)

        # The default exit action index is the final element of the action space.
        if isinstance(exit_action, type(None)):
            exit_action = torch.tensor([n_actions - 1], device=device)

        self.n_actions = n_actions  # Before init, for compatibility with States.

        super().__init__(
            s0,
            state_shape,
            action_shape,
            dummy_action,
            exit_action,
            sf,
            device_str,
            preprocessor,
        )

        self.is_discrete = True  # After init, else it will be overwritten.

    def states_from_tensor(self, tensor: Tensor):
        """Wraps the supplied Tensor in a States instance & updates masks."""
        states_instance = self.make_states_class()(tensor)
        self.update_masks(states_instance)
        return states_instance

    # In some cases overwritten by the user to support specific use-cases.
    def reset(
        self,
        batch_shape: Optional[Union[int, Tuple[int]]] = None,
        random: bool = False,
        sink: bool = False,
        seed: int = None,
    ) -> States:
        """Instantiates a batch of initial states.

        `random` and `sink` cannot be both True. When `random` is `True` and `seed` is
            not `None`, environment randomization is fixed by the submitted seed for
            reproducibility.
        """
        assert not (random and sink)

        if random and seed is not None:
            torch.manual_seed(seed)  # TODO: Improve seeding here?

        if batch_shape is None:
            batch_shape = (1,)
        if isinstance(batch_shape, int):
            batch_shape = (batch_shape,)
        states = self.States.from_batch_shape(
            batch_shape=batch_shape, random=random, sink=sink
        )
        self.update_masks(states)

        return states

    @abstractmethod
    def update_masks(self, states: type[States]) -> None:
        """Updates the masks in States.

        Called automatically after each step for discrete environments.
        """

    def make_states_class(self) -> type[States]:
        env = self

        class DiscreteEnvStates(DiscreteStates):
            state_shape = env.state_shape
            s0 = env.s0
            sf = env.sf
            make_random_states_tensor = env.make_random_states_tensor
            n_actions = env.n_actions
            device = env.device

        return DiscreteEnvStates

    def make_actions_class(self) -> type[Actions]:
        env = self
        n_actions = self.n_actions

        class DiscreteEnvActions(Actions):
            action_shape = env.action_shape
            dummy_action = env.dummy_action.to(device=env.device)
            exit_action = env.exit_action.to(device=env.device)

        return DiscreteEnvActions

    def is_action_valid(
        self, states: States, actions: Actions, backward: bool = False
    ) -> bool:
        assert states.forward_masks is not None and states.backward_masks is not None
        masks_tensor = states.backward_masks if backward else states.forward_masks
        return torch.gather(masks_tensor, 1, actions.tensor).all()

    def _step(self, states: DiscreteStates, actions: Actions) -> States:
        """Calls the core self._step method of the parent class, and updates masks."""
        new_states = super()._step(states, actions)
        self.update_masks(
            new_states
        )  # TODO: update_masks is owned by the env, not the states!!
        return new_states

    def get_states_indices(
        self, states: DiscreteStates
    ) -> TT["batch_shape", torch.long]:
        return NotImplementedError(
            "The environment does not support enumeration of states"
        )

    def get_terminating_states_indices(
        self, states: DiscreteStates
    ) -> TT["batch_shape", torch.long]:
        return NotImplementedError(
            "The environment does not support enumeration of states"
        )

    @property
    def n_states(self) -> int:
        return NotImplementedError(
            "The environment does not support enumeration of states"
        )

    @property
    def n_terminating_states(self) -> int:
        return NotImplementedError(
            "The environment does not support enumeration of states"
        )

    @property
    def true_dist_pmf(self) -> TT["n_states", torch.float]:
        "Returns a one-dimensional tensor representing the true distribution."
        return NotImplementedError(
            "The environment does not support enumeration of states"
        )

    @property
    def all_states(self) -> DiscreteStates:
        """Returns a batch of all states.
        The batch_shape should be (n_states,).
        This should satisfy:
        self.get_states_indices(self.all_states) == torch.arange(self.n_states)
        """
        return NotImplementedError(
            "The environment does not support enumeration of states"
        )

    @property
    def terminating_states(self) -> DiscreteStates:
        """Returns a batch of all terminating states for environments with enumerable states.
        The batch_shape should be (n_terminating_states,).
        This should satisfy:
        self.get_terminating_states_indices(self.terminating_states) == torch.arange(self.n_terminating_states)
        """
        return NotImplementedError(
            "The environment does not support enumeration of states"
        )<|MERGE_RESOLUTION|>--- conflicted
+++ resolved
@@ -218,16 +218,9 @@
         not_done_states = new_states[~new_sink_states_idx]
         not_done_actions = actions[~new_sink_states_idx]
 
-<<<<<<< HEAD
-        new_not_done_states_tensor = self.step(not_done_states, not_done_actions)
-        # TODO: Why is this here? Should it be removed?
-        # if isinstance(new_states, DiscreteStates):
-        #     new_not_done_states.masks = self.update_masks(not_done_states, not_done_actions)
-=======
         new_not_done_states_tensor = self.maskless_step(
             not_done_states, not_done_actions
         )
->>>>>>> eedc7e87
 
         new_states.tensor[~new_sink_states_idx] = new_not_done_states_tensor
 
