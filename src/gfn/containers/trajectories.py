--- conflicted
+++ resolved
@@ -3,14 +3,9 @@
 from typing import TYPE_CHECKING, Sequence
 
 if TYPE_CHECKING:
-<<<<<<< HEAD
-   from gfn.envs import Env
-   from gfn.containers.states import States
-=======
     from gfn.envs import Env
     from gfn.containers.states import States
     from gfn.containers.actions import Actions
->>>>>>> fc518aed
 
 import torch
 from torchtyping import TensorType
