--- conflicted
+++ resolved
@@ -160,10 +160,6 @@
         log_rewards = (
             self._log_rewards[index] if self._log_rewards is not None else None
         )
-<<<<<<< HEAD
-
-        if isinstance(self.estimator_outputs, Tensor):
-=======
         if is_tensor(self.estimator_outputs):
             # TODO: Is there a safer way to index self.estimator_outputs for
             #       for n-dimensional estimator outputs?
@@ -174,7 +170,6 @@
             # All dims > 1 are not explicitly indexed unless the dimensionality
             # of `index` matches all dimensions of `estimator_outputs` aside
             # from the first (trajectory) dimension.
->>>>>>> eedc7e87
             estimator_outputs = self.estimator_outputs[:, index]
             # Next we index along the trajectory length (dim=0)
             estimator_outputs = estimator_outputs[:new_max_length]
