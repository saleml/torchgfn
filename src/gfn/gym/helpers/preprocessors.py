--- conflicted
+++ resolved
@@ -35,19 +35,12 @@
         self,
         height: int,
         ndim: int,
-<<<<<<< HEAD
-=======
-        get_states_indices: Callable[[States], torch.Tensor],
->>>>>>> b3bae95d
     ) -> None:
         """K Hot Preprocessor for environments with enumerable states (finite number of states) with a grid structure.
 
         Args:
             height (int): number of unique values per dimension.
             ndim (int): number of dimensions.
-            get_states_indices (Callable[[States], BatchOutputTensor]): function that returns the unique indices of the states.
-                BatchOutputTensor is a tensor of shape (*batch_shape, input_dim).
-
         """
         super().__init__(output_dim=height * ndim)
         self.height = height
