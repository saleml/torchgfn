--- conflicted
+++ resolved
@@ -4,10 +4,6 @@
 
 import torch
 import torch.nn as nn
-<<<<<<< HEAD
-=======
-from torchtyping import TensorType as TT
->>>>>>> d2d959e5
 
 from gfn.containers import Trajectories
 from gfn.containers.base import Container
