--- conflicted
+++ resolved
@@ -19,12 +19,8 @@
 wandb login
 ```
 
+## About this repo
 
-## About this repo
-<<<<<<< HEAD
-=======
-
->>>>>>> af21271d
 This repo serves the purpose of fast prototyping [GFlowNet](https://arxiv.org/abs/2111.09266) related algorithms. It decouples the environment definition, the sampling process, and the parametrization used for the GFN loss.
 
 An example script is provided [here](scripts/train.py). To run the code, use one of the following:
@@ -88,7 +84,7 @@
 
 ```
 
-# Contributing
+## Contributing
 
 Before the first commit:
 
@@ -101,9 +97,9 @@
 Run `pre-commit` after staging, and before committing. Make sure all the tests pass (By running `pytest`).
 The codebase uses `black` formatter.
 
-# Details about the codebase
+## Details about the codebase
 
-## Defining an environment
+### Defining an environment
 
 A pointed DAG environment (or GFN environment, or environment for short) is a representation for the pointed DAG. The abstract class [Env](src/gfn/envs/env.py) specifies the requirements for a valid environment definition. To obtain such a representation, the environment needs to specify the following attributes, properties, or methods:
 
@@ -133,14 +129,10 @@
 
 In most cases, one needs to sample complete trajectories. From a batch of trajectories, a batch of states and batch of transitions can be defined using `Trajectories.to_transitions()` and `Trajectories.to_states()`. These exclude meaningless transitions and states that were added to the batch of trajectories to allow for efficient batching.
 
-## Estimators and Modules
-<<<<<<< HEAD
-Training GFlowNets requires one or multiple estimators. As of now, only discrete environments are handled. All estimators are subclasses of [FunctionEstimator](src/gfn/estimators.py), implementing a `__call__` function that takes as input a batch of [States](src/gfn/containers/states.py).
-=======
+### Estimators and Modules
 
 Training GFlowNets requires one or multiple estimators. As of now, only discrete environments are handled. All estimators are subclasses of [FunctionEstimator](src/gfn/estimators.py), implementing a `__call__` function that takes as input a batch of [States](src/gfn/containers/states.py).
 
->>>>>>> af21271d
 - [LogEdgeFlowEstimator](src/gfn/estimators.py). It outputs a `(*batch_shape, n_actions)` tensor representing $\log F(s \rightarrow s')$, including when $s' = s_f$.
 - [LogStateFlowEstimator](src/gfn/estimators.py). It outputs a `(*batch_shape, 1)` tensor representing $\log F(s)$.
 - [LogitPFEstimator](src/gfn/estimators.py). It outputs a `(*batch_shape, n_actions)` tensor representing $logit(s' \mid s)$, such that $P_F(s' \mid s) = softmax_{s'}\ logit(s' \mid s)$, including when $s' = s_f$.
@@ -154,13 +146,13 @@
 
 Additionally, a [LogZEstimator](src/gfn/estimators.py) is provided, which is a container for a scalar tensor representing $\log Z$, the log-partition function, useful for the Trajectory Balance loss for example. This estimator also has a `named_parameters` function.
 
-## Samplers
+### Samplers
 
 An [ActionsSampler](src/gfn/samplers/actions_samplers.py) object defines how actions are sampled at each state of the DAG. As of now, only [DiscreteActionsSampler](src/gfn/samplers/actions_samplers.py)s are implemented. The require an estimator (of $P_F$, $P_B$, or edge flows) defining the action probabilities. These estimators can contain any type of modules (including random action sampling for example). A [BackwardDiscreteActionsSampler](src/gfn/samplers/actions_samplers.py) class is provided to sample parents of a state, which is helpful to sample trajectories starting from their last states.
 
 They are at the core of [TrajectoriesSampler](src/gfn/samplers/trajectories_sampler.py)s, which implements the `sample_trajectories` method, that sample a batch of trajectories starting from a given set of initial states or starting from $s_0$.
 
-## Losses
+### Losses
 
 GFlowNets can be trained with different losses, each of which requires a different parametrization. A parametrization is a dataclass, which can be seen as a container of different estimators. Each parametrization defines a distribution over trajectories, via the `parametrization.Pi` method, and a distribution over terminating states, via the `parametrization.P_T` method. Both distributions should be instances of the classes defined [here](src/gfn/distributions.py).
 
@@ -173,6 +165,6 @@
 - Trajectory Balance
 - Sub-Trajectory Balance. By default, each sub-trajectory is weighted geometrically (within the trajectory) depending on its length. This corresponds to the strategy defined [here](https://www.semanticscholar.org/reader/f2c32fe3f7f3e2e9d36d833e32ec55fc93f900f5). Other strategies exist and are implemented [here](src/gfn/losses/sub_trajectory_balance.py).
 
-## Solving for the flows using Dynamic Programming
+### Solving for the flows using Dynamic Programming
 
 A simple script that propagates trajectories rewards through the DAG to define edge flows in a deterministic way (by visiting each edge once only) is provided [here](scripts/dynamic_programming.py). Do not use the script on large environments !