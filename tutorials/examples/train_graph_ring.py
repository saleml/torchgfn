"""Write ane xamples where we want to create graphs that are rings."""

import math
import time
from typing import Optional

from matplotlib import patches
import matplotlib.pyplot as plt
import torch
from tensordict import TensorDict
from torch import nn
from torch_geometric.nn import GINConv
import torch.nn.functional as F

from gfn.actions import Actions, GraphActions, GraphActionType
from gfn.gflownet.trajectory_balance import TBGFlowNet
from gfn.gym import GraphBuilding
from gfn.modules import DiscretePolicyEstimator
from gfn.preprocessors import Preprocessor
from gfn.states import GraphStates


def state_evaluator(states: GraphStates) -> torch.Tensor:
    """Compute the reward of a graph.

    Specifically, the reward is 1 if the graph is an undirected ring, 1e-6 otherwise.

    Args:
        states: A batch of graphs.

    Returns:
        A tensor of rewards.
    """
    eps = 1e-4
    if states.tensor["edge_index"].shape[0] == 0:
        return torch.full(states.batch_shape, eps)

    out = torch.full((len(states),), eps)  # Default reward.

    for i in range(len(states)):
        start, end = states.tensor["batch_ptr"][i], states.tensor["batch_ptr"][i + 1]
        nodes_index_range = states.tensor["node_index"][start:end]
        edge_index_mask = torch.all(
            states.tensor["edge_index"] >= nodes_index_range[0], dim=-1
        ) & torch.all(states.tensor["edge_index"] <= nodes_index_range[-1], dim=-1)
        masked_edge_index = (
            states.tensor["edge_index"][edge_index_mask] - nodes_index_range[0]
        )

        n_nodes = nodes_index_range.shape[0]
        if n_nodes == 0:
            continue

        # Construct a symmetric adjacency matrix for the undirected graph.
        adj_matrix = torch.zeros(n_nodes, n_nodes)
        if masked_edge_index.shape[0] > 0:
            adj_matrix[masked_edge_index[:, 0], masked_edge_index[:, 1]] = 1
            adj_matrix[masked_edge_index[:, 1], masked_edge_index[:, 0]] = 1

        # In an undirected ring, every vertex should have degree 2.
        if not torch.all(adj_matrix.sum(dim=1) == 2):
            continue

        # Traverse the cycle starting from vertex 0.
        start_vertex = 0
        visited = [start_vertex]
        neighbors = torch.where(adj_matrix[start_vertex] == 1)[0]
        if neighbors.numel() == 0:
            continue
        # Arbitrarily choose one neighbor to begin the traversal.
        current = neighbors[0].item()
        prev = start_vertex

        while True:
            if current == start_vertex:
                break
            visited.append(current)
            current_neighbors = torch.where(adj_matrix[current] == 1)[0]
            # Exclude the neighbor we just came from.
            current_neighbors_list = [n.item() for n in current_neighbors]
            possible = [n for n in current_neighbors_list if n != prev]
            if len(possible) != 1:
                break
            next_node = possible[0]
            prev, current = current, next_node

        if current == start_vertex and len(visited) == n_nodes:
            out[i] = 100.0

    return out.view(*states.batch_shape)


def create_mlp(in_channels, hidden_channels, out_channels, num_layers=1):
    """
    Create a Multi-Layer Perceptron with configurable number of layers.
    
    Args:
        in_channels (int): Number of input features
        hidden_channels (int): Number of hidden features per layer
        out_channels (int): Number of output features
        num_layers (int): Number of hidden layers (default: 2)
    
    Returns:
        nn.Sequential: MLP model
    """
    layers = []
    
    # Input layer
    layers.append(nn.Linear(in_channels, hidden_channels))
    layers.append(nn.LayerNorm(hidden_channels))
    layers.append(nn.ReLU())
    
    # Hidden layers
    for _ in range(num_layers - 1):
        layers.append(nn.Linear(hidden_channels, hidden_channels))
        layers.append(nn.LayerNorm(hidden_channels))
        layers.append(nn.ReLU())
    
    # Output layer
    layers.append(nn.Linear(hidden_channels, out_channels))
    
    return nn.Sequential(*layers)
 

class RingPolicyEstimator(nn.Module):
    """Simple module which outputs a fixed logits for the actions, depending on the number of edges.

    Args:
        n_nodes: The number of nodes in the graph.
    """

    def __init__(self, n_nodes: int, num_conv_layers: int = 1, is_backward: bool = False):
        super().__init__()
<<<<<<< HEAD
        embedding_dim = 64
        self.edge_hidden_dim = 64
=======
        self.embedding_dim = 32
>>>>>>> f29432e2
        self.is_backward = is_backward
        self.n_nodes = n_nodes
        self.num_conv_layers = num_conv_layers


<<<<<<< HEAD
        # Node embedding layer
        self.embedding = nn.Embedding(n_nodes, embedding_dim)
        
        # Multiple action type convolution layers
        self.action_type_convs = nn.ModuleList()
        for _ in range(num_conv_layers):
            mlp = create_mlp(embedding_dim, embedding_dim, embedding_dim)
            self.action_type_convs.append(GINConv(mlp))
            
        # Multiple edge index convolution layers
        self.edge_index_convs = nn.ModuleList()
        for _ in range(num_conv_layers):
            mlp = create_mlp(embedding_dim, embedding_dim, embedding_dim)
            self.edge_index_convs.append(GINConv(mlp))
        
        # Layer normalization for stability
        self.action_norm = nn.LayerNorm(embedding_dim)
        self.edge_norm = nn.LayerNorm(embedding_dim)
=======
        self.embedding = nn.Embedding(n_nodes, self.embedding_dim)
        mlp_action = create_mlp(self.embedding_dim, self.embedding_dim, self.embedding_dim)
        self.action_type_conv = GINConv(mlp_action)
        mlp_edge = create_mlp(self.embedding_dim, self.embedding_dim, self.embedding_dim)
        self.edge_index_conv = GINConv(mlp_edge)
>>>>>>> f29432e2

    def _group_mean(
        self, tensor: torch.Tensor, batch_ptr: torch.Tensor
    ) -> torch.Tensor:
        cumsum = torch.zeros(
            (len(tensor) + 1, *tensor.shape[1:]),
            dtype=tensor.dtype,
            device=tensor.device,
        )
        cumsum[1:] = torch.cumsum(tensor, dim=0)

        # Subtract the end val from each batch idx fom the start val of each batch idx.
        size = batch_ptr[1:] - batch_ptr[:-1]
        return (cumsum[batch_ptr[1:]] - cumsum[batch_ptr[:-1]]) / size[:, None]

    def forward(self, states_tensor: TensorDict) -> torch.Tensor:
        node_feature, batch_ptr = (
            states_tensor["node_feature"],
            states_tensor["batch_ptr"],
        )
<<<<<<< HEAD
        x = self.embedding(node_feature.squeeze().int())
=======
        node_feature = self.embedding(node_feature.squeeze().int())
        batch_size = int(torch.prod(states_tensor["batch_shape"]))
>>>>>>> f29432e2

        edge_index = torch.where(
            states_tensor["edge_index"][..., None] == states_tensor["node_index"]
        )[2].reshape(
            states_tensor["edge_index"].shape
        )  # (M, 2)
        # edge_attrs = states_tensor["edge_feature"]
        action_type = x 

        # Multiple action type convolutions with residual connections.
        for conv in self.action_type_convs:
            action_type_new = conv(action_type, edge_index.T)
            action_type = action_type + action_type_new  # Residual connection
            action_type = self.action_norm(action_type)
            action_type = F.relu(action_type)

        action_type = self._group_mean(
            torch.mean(action_type, dim=-1, keepdim=True), batch_ptr
        )

<<<<<<< HEAD
        # Multiple edge index convolutions with residual connections
        edge_feature = x
        for conv in self.edge_index_convs:
            edge_feature_new = conv(edge_feature, edge_index.T)
            edge_feature = edge_feature + edge_feature_new  # Residual connection
            edge_feature = self.edge_norm(edge_feature)
            edge_feature = F.relu(edge_feature)

        edge_feature = edge_feature.reshape(
            *states_tensor["batch_shape"], self.n_nodes, self.edge_hidden_dim
=======
        edge_index = self.edge_index_conv(node_feature, edge_index.T)
        edge_index = edge_index.reshape(
            batch_size, self.n_nodes, self.embedding_dim
>>>>>>> f29432e2
        )
        edge_index = torch.einsum("bnf,bmf->bnm", edge_feature, edge_feature)

        i0, i1 = torch.triu_indices(self.n_nodes, self.n_nodes, offset=1)
        batch_arange = torch.arange(batch_size)
        edge_actions = edge_index[batch_arange[:, None, None], i0, i1]
        edge_actions = edge_actions.reshape(
            *states_tensor["batch_shape"], self.n_nodes * (self.n_nodes - 1) // 2
        )

        if self.is_backward:
            return edge_actions
        else:
            return torch.cat([edge_actions, action_type], dim=-1)


class RingGraphBuilding(GraphBuilding):
    """Override the GraphBuilding class to create have discrete actions.

    Specifically, at initialization, we have n nodes.
    The policy can only add edges between existing nodes or use the exit action.
    The action space is thus discrete and of size n^2 + 1, where the last action is the exit action,
    and the first n^2 actions are the possible edges.

    Args:
        n_nodes: The number of nodes in the graph.
    """

    def __init__(self, n_nodes: int):
        self.n_nodes = n_nodes
        self.n_actions = 1 + n_nodes * (n_nodes - 1) // 2
        super().__init__(feature_dim=n_nodes, state_evaluator=state_evaluator)
        self.is_discrete = True  # actions here are discrete, needed for FlowMatching

    def make_actions_class(self) -> type[Actions]:
        env = self

        class RingActions(Actions):
            action_shape = (1,)
            dummy_action = torch.tensor([env.n_actions])
            exit_action = torch.tensor([env.n_actions - 1])

        return RingActions

    def make_states_class(self) -> type[GraphStates]:
        env = self

        class RingStates(GraphStates):
            s0 = TensorDict(
                {
                    "node_feature": torch.arange(env.n_nodes)[:, None],
                    "edge_feature": torch.ones((0, 1)),
                    "edge_index": torch.ones((0, 2), dtype=torch.long),
                },
                batch_size=(),
            )
            sf = TensorDict(
                {
                    "node_feature": -torch.ones(env.n_nodes)[:, None],
                    "edge_feature": torch.zeros((0, 1)),
                    "edge_index": torch.zeros((0, 2), dtype=torch.long),
                },
                batch_size=(),
            )

            def __init__(self, tensor: TensorDict):
                self.tensor = tensor
                self.node_features_dim = tensor["node_feature"].shape[-1]
                self.edge_features_dim = tensor["edge_feature"].shape[-1]
                self._log_rewards: Optional[float] = None

                self.n_nodes = env.n_nodes
                self.n_actions = env.n_actions

            @property
            def forward_masks(self):
                # Allow all actions.
                forward_masks = torch.ones(len(self), self.n_actions, dtype=torch.bool)
<<<<<<< HEAD
               
                forward_masks[:, :: self.n_nodes + 1] = False  # Remove self-loops.
                
                # Remove existing edges.s
=======
>>>>>>> f29432e2
                for i in range(len(self)):
                    existing_edges = (
                        self[i].tensor["edge_index"]
                        - self.tensor["node_index"][self.tensor["batch_ptr"][i]]
                    )
                    assert torch.all(existing_edges >= 0)  # TODO: convert to test.
                    edge = existing_edges[:, 0] * (2 * self.n_nodes - existing_edges[:, 0] - 1) // 2
                    edge += (existing_edges[:, 1] - existing_edges[:, 0] - 1)
                    forward_masks[i, edge] = False

                return forward_masks.view(*self.batch_shape, self.n_actions)

            @forward_masks.setter
            def forward_masks(self, value: torch.Tensor):
                pass  # fwd masks is computed on the fly

            @property
            def backward_masks(self):
                backward_masks = torch.zeros(
                    len(self), self.n_actions - 1, dtype=torch.bool
                )
                for i in range(len(self)):
                    existing_edges = (
                        self[i].tensor["edge_index"]
                        - self.tensor["node_index"][self.tensor["batch_ptr"][i]]
                    )
                    edge = existing_edges[:, 0] * (2 * self.n_nodes - existing_edges[:, 0] - 1) // 2
                    edge += (existing_edges[:, 1] - existing_edges[:, 0] - 1)
                    backward_masks[i, edge,] = True

                return backward_masks.view(*self.batch_shape, self.n_actions - 1)

            @backward_masks.setter
            def backward_masks(self, value: torch.Tensor):
                pass  # bwd masks is computed on the fly

        return RingStates

    def _step(self, states: GraphStates, actions: Actions) -> GraphStates:
        actions = self.convert_actions(states, actions)
        new_states = super()._step(states, actions)
        assert isinstance(new_states, GraphStates)
        return new_states

    def _backward_step(self, states: GraphStates, actions: Actions) -> GraphStates:
        actions = self.convert_actions(states, actions)
        new_states = super()._backward_step(states, actions)
        assert isinstance(new_states, GraphStates)
        return new_states

    def convert_actions(self, states: GraphStates, actions: Actions) -> GraphActions:
        action_tensor = actions.tensor.squeeze(-1).clone()
        action_type = torch.where(
            action_tensor == self.n_actions - 1,
            GraphActionType.EXIT,
            GraphActionType.ADD_EDGE,
        )
        action_type[action_tensor == self.n_actions] = GraphActionType.DUMMY

        ei0, ei1 = torch.triu_indices(self.n_nodes, self.n_nodes, offset=1)
        action_tensor[action_tensor >= (self.n_actions - 1)] = 0
        ei0, ei1 = ei0[action_tensor], ei1[action_tensor]

        offset = states.tensor["node_index"][states.tensor["batch_ptr"][:-1]]
        out = GraphActions(
            TensorDict(
                {
                    "action_type": action_type,
                    "features": torch.ones(action_tensor.shape + (1,)),
                    "edge_index": torch.stack([ei0, ei1], dim=-1) + offset[:, None],
                },
                batch_size=action_tensor.shape,
            )
        )
        return out


class GraphPreprocessor(Preprocessor):
    """Extract the tensor from the states."""

    def __init__(self, feature_dim: int = 1):
        super().__init__(output_dim=feature_dim)

    def preprocess(self, states: GraphStates) -> TensorDict:
        return states.tensor

    def __call__(self, states: GraphStates) -> torch.Tensor:
        return self.preprocess(states)


def render_states(states: GraphStates):
    """Render the states as a matplotlib plot.

    Args:
        states: A batch of graphs.
    """
    rewards = state_evaluator(states)
    fig, ax = plt.subplots(2, 4, figsize=(15, 7))
    for i in range(8):
        current_ax = ax[i // 4, i % 4]
        state = states[i]
        n_circles = state.tensor["node_feature"].shape[0]
        radius = 5
        xs, ys = [], []
        for j in range(n_circles):
            angle = 2 * math.pi * j / n_circles
            x = radius * math.cos(angle)
            y = radius * math.sin(angle)
            xs.append(x)
            ys.append(y)
            current_ax.add_patch(
                patches.Circle((x, y), 0.5, facecolor="none", edgecolor="black")
            )

        edge_index = states[i].tensor["edge_index"]
        edge_index = torch.where(
            edge_index[..., None] == states[i].tensor["node_index"]
        )[2].reshape(edge_index.shape)
        for edge in edge_index:
            start_x, start_y = xs[edge[0]], ys[edge[0]]
            end_x, end_y = xs[edge[1]], ys[edge[1]]
            dx = end_x - start_x
            dy = end_y - start_y
            length = math.sqrt(dx**2 + dy**2)
            dx, dy = dx / length, dy / length

            circle_radius = 0.5
            start_x += dx * circle_radius
            start_y += dy * circle_radius
            end_x -= dx * circle_radius
            end_y -= dy * circle_radius
            current_ax.plot([start_x, end_x], [start_y, end_y], color="black")

        current_ax.set_title(f"State {i}, $r={rewards[i]:.2f}$")
        current_ax.set_xlim(-(radius + 1), radius + 1)
        current_ax.set_ylim(-(radius + 1), radius + 1)
        current_ax.set_aspect("equal")
        current_ax.set_xticks([])
        current_ax.set_yticks([])

    plt.show()

if __name__ == "__main__":
    N_NODES = 4
    N_ITERATIONS = 128
    LR = 0.005
    BATCH_SIZE = 128

    torch.random.manual_seed(7)
    env = RingGraphBuilding(n_nodes=N_NODES)
    module_pf = RingPolicyEstimator(env.n_nodes)
    module_pb = RingPolicyEstimator(env.n_nodes, is_backward=True)
    pf = DiscretePolicyEstimator(
        module=module_pf, n_actions=env.n_actions, preprocessor=GraphPreprocessor()
    )
    pb = DiscretePolicyEstimator(
        module=module_pb,
        n_actions=env.n_actions,
        preprocessor=GraphPreprocessor(),
        is_backward=True,
    )
    gflownet = TBGFlowNet(pf, pb)
    optimizer = torch.optim.Adam(gflownet.parameters(), lr=LR)

    losses = []

    t1 = time.time()
    for iteration in range(N_ITERATIONS):
        trajectories = gflownet.sample_trajectories(
            env, n=BATCH_SIZE  # pyright: ignore
        )
        last_states = trajectories.last_states
        assert isinstance(last_states, GraphStates)
        rews = state_evaluator(last_states)
        samples = gflownet.to_training_samples(trajectories)
        optimizer.zero_grad()
        loss = gflownet.loss(env, samples)  # pyright: ignore
        print(
            "Iteration",
            iteration,
            "Loss:",
            loss.item(),
            f"rings: {torch.mean(rews > 0.1, dtype=torch.float) * 100:.0f}%",
        )
        loss.backward()
        optimizer.step()
        losses.append(loss.item())

    t2 = time.time()
    print("Time:", t2 - t1)
    last_states = trajectories.last_states[:8]
    assert isinstance(last_states, GraphStates)
    render_states(last_states)<|MERGE_RESOLUTION|>--- conflicted
+++ resolved
@@ -93,34 +93,34 @@
 def create_mlp(in_channels, hidden_channels, out_channels, num_layers=1):
     """
     Create a Multi-Layer Perceptron with configurable number of layers.
-    
+
     Args:
         in_channels (int): Number of input features
         hidden_channels (int): Number of hidden features per layer
         out_channels (int): Number of output features
         num_layers (int): Number of hidden layers (default: 2)
-    
+
     Returns:
         nn.Sequential: MLP model
     """
     layers = []
-    
+
     # Input layer
     layers.append(nn.Linear(in_channels, hidden_channels))
     layers.append(nn.LayerNorm(hidden_channels))
     layers.append(nn.ReLU())
-    
+
     # Hidden layers
     for _ in range(num_layers - 1):
         layers.append(nn.Linear(hidden_channels, hidden_channels))
         layers.append(nn.LayerNorm(hidden_channels))
         layers.append(nn.ReLU())
-    
+
     # Output layer
     layers.append(nn.Linear(hidden_channels, out_channels))
-    
+
     return nn.Sequential(*layers)
- 
+
 
 class RingPolicyEstimator(nn.Module):
     """Simple module which outputs a fixed logits for the actions, depending on the number of edges.
@@ -131,43 +131,32 @@
 
     def __init__(self, n_nodes: int, num_conv_layers: int = 1, is_backward: bool = False):
         super().__init__()
-<<<<<<< HEAD
-        embedding_dim = 64
         self.edge_hidden_dim = 64
-=======
         self.embedding_dim = 32
->>>>>>> f29432e2
+
         self.is_backward = is_backward
         self.n_nodes = n_nodes
         self.num_conv_layers = num_conv_layers
 
 
-<<<<<<< HEAD
         # Node embedding layer
         self.embedding = nn.Embedding(n_nodes, embedding_dim)
-        
+
         # Multiple action type convolution layers
         self.action_type_convs = nn.ModuleList()
         for _ in range(num_conv_layers):
             mlp = create_mlp(embedding_dim, embedding_dim, embedding_dim)
             self.action_type_convs.append(GINConv(mlp))
-            
+
         # Multiple edge index convolution layers
         self.edge_index_convs = nn.ModuleList()
         for _ in range(num_conv_layers):
             mlp = create_mlp(embedding_dim, embedding_dim, embedding_dim)
             self.edge_index_convs.append(GINConv(mlp))
-        
+
         # Layer normalization for stability
         self.action_norm = nn.LayerNorm(embedding_dim)
         self.edge_norm = nn.LayerNorm(embedding_dim)
-=======
-        self.embedding = nn.Embedding(n_nodes, self.embedding_dim)
-        mlp_action = create_mlp(self.embedding_dim, self.embedding_dim, self.embedding_dim)
-        self.action_type_conv = GINConv(mlp_action)
-        mlp_edge = create_mlp(self.embedding_dim, self.embedding_dim, self.embedding_dim)
-        self.edge_index_conv = GINConv(mlp_edge)
->>>>>>> f29432e2
 
     def _group_mean(
         self, tensor: torch.Tensor, batch_ptr: torch.Tensor
@@ -188,12 +177,8 @@
             states_tensor["node_feature"],
             states_tensor["batch_ptr"],
         )
-<<<<<<< HEAD
         x = self.embedding(node_feature.squeeze().int())
-=======
-        node_feature = self.embedding(node_feature.squeeze().int())
         batch_size = int(torch.prod(states_tensor["batch_shape"]))
->>>>>>> f29432e2
 
         edge_index = torch.where(
             states_tensor["edge_index"][..., None] == states_tensor["node_index"]
@@ -201,7 +186,7 @@
             states_tensor["edge_index"].shape
         )  # (M, 2)
         # edge_attrs = states_tensor["edge_feature"]
-        action_type = x 
+        action_type = x
 
         # Multiple action type convolutions with residual connections.
         for conv in self.action_type_convs:
@@ -214,7 +199,6 @@
             torch.mean(action_type, dim=-1, keepdim=True), batch_ptr
         )
 
-<<<<<<< HEAD
         # Multiple edge index convolutions with residual connections
         edge_feature = x
         for conv in self.edge_index_convs:
@@ -225,11 +209,10 @@
 
         edge_feature = edge_feature.reshape(
             *states_tensor["batch_shape"], self.n_nodes, self.edge_hidden_dim
-=======
+
         edge_index = self.edge_index_conv(node_feature, edge_index.T)
         edge_index = edge_index.reshape(
             batch_size, self.n_nodes, self.embedding_dim
->>>>>>> f29432e2
         )
         edge_index = torch.einsum("bnf,bmf->bnm", edge_feature, edge_feature)
 
@@ -308,13 +291,9 @@
             def forward_masks(self):
                 # Allow all actions.
                 forward_masks = torch.ones(len(self), self.n_actions, dtype=torch.bool)
-<<<<<<< HEAD
-               
                 forward_masks[:, :: self.n_nodes + 1] = False  # Remove self-loops.
-                
+
                 # Remove existing edges.s
-=======
->>>>>>> f29432e2
                 for i in range(len(self)):
                     existing_edges = (
                         self[i].tensor["edge_index"]
