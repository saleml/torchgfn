--- conflicted
+++ resolved
@@ -309,8 +309,8 @@
     total_opt_time, total_rest_time = 0, 0
     time_start = time.time()
 
-    if (args.profile):
-        keep_active = args.trajectories_to_profile//args.batch_size
+    if args.profile:
+        keep_active = args.trajectories_to_profile // args.batch_size
         prof = profile(
             schedule=torch.profiler.schedule(wait=1, warmup=1, active=keep_active, repeat=1),
             activities=[ProfilerActivity.CPU],
@@ -319,18 +319,18 @@
             )
         prof.start()
     for iteration in trange(n_iterations):
-<<<<<<< HEAD
 
         iteration_start = time.time()
 
         # Time sample_trajectories method.
         sample_start = time.time()
-=======
-        if (args.profile):
+
+        # Use the optional profiler.
+        if args.profile:
             prof.step()
             if iteration >= 1 + 1 + keep_active:
                 break
->>>>>>> b5c041cc
+
         trajectories = gflownet.sample_trajectories(
             env,
             n_samples=args.batch_size,
@@ -454,7 +454,7 @@
         for k, v in to_log.iteritems():
             print("  {k}: {.:6f}".format(k, v))
 
-    if (args.profile):
+    if args.profile:
         prof.stop()
         print(prof.key_averages().table(sort_by="cpu_time_total", row_limit=20))
         prof.export_chrome_trace("trace.json")
