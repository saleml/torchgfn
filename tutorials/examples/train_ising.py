from argparse import ArgumentParser

import torch
import wandb
from tqdm import tqdm

from gfn.gflownet import FMGFlowNet
from gfn.gym import DiscreteEBM
from gfn.gym.discrete_ebm import IsingModel
from gfn.modules import DiscretePolicyEstimator
from gfn.utils.modules import MLP


def main(args):
    # Configs

    use_wandb = len(args.wandb_project) > 0
    if use_wandb:
        wandb.init(project=args.wandb_project)
        wandb.config.update(args)

    device = "cpu"
    torch.set_num_threads(args.n_threads)
    hidden_dim = 512

    n_hidden = 2
    acc_fn = "relu"
<<<<<<< HEAD
=======
    lr = 0.001
>>>>>>> 57cc269f

    def make_J(L, coupling_constant):
        """Ising model parameters."""

        def ising_n_to_ij(L, n):
            i = n // L
            j = n - i * L
            return (i, j)

        N = L**2
        J = torch.zeros((N, N), device=torch.device(device))
        for k in range(N):
            for m in range(k):
                x1, y1 = ising_n_to_ij(L, k)
                x2, y2 = ising_n_to_ij(L, m)
                if x1 == x2 and abs(y2 - y1) == 1:
                    J[k][m] = 1
                    J[m][k] = 1
                elif y1 == y2 and abs(x2 - x1) == 1:
                    J[k][m] = 1
                    J[m][k] = 1

        for k in range(L):
            J[k * L][(k + 1) * L - 1] = 1
            J[(k + 1) * L - 1][k * L] = 1
            J[k][k + N - L] = 1
            J[k + N - L][k] = 1

        return coupling_constant * J

    # Ising model env
    N = args.L**2
    J = make_J(args.L, args.J)
    ising_energy = IsingModel(J)
    env = DiscreteEBM(N, alpha=1, energy=ising_energy, device_str=device)

    # Parametrization and losses
    pf_module = MLP(
        input_dim=env.preprocessor.output_dim,
        output_dim=env.n_actions,
        hidden_dim=hidden_dim,
        n_hidden_layers=n_hidden,
        activation_fn=acc_fn,
    )

    pf_estimator = DiscretePolicyEstimator(
        pf_module, env.n_actions, env.preprocessor, is_backward=False
    )
    gflownet = FMGFlowNet(pf_estimator)
    optimizer = torch.optim.Adam(gflownet.parameters(), lr=lr)

    # Learning
<<<<<<< HEAD
    env.States.from_batch_shape((0,))
=======
>>>>>>> 57cc269f
    states_visited = 0

    for i in tqdm(range(10000)):
        trajectories = gflownet.sample_trajectories(
            env,
            n=8,
            save_estimator_outputs=False,
            save_logprobs=True,
        )
        training_samples = gflownet.to_training_samples(trajectories)
        optimizer.zero_grad()
        loss = gflownet.loss(env, training_samples)
        loss.backward()
        optimizer.step()

        states_visited += len(trajectories)
        to_log = {"loss": loss.item(), "states_visited": states_visited}

        if i % 25 == 0:
            tqdm.write(f"{i}: {to_log}")


if __name__ == "__main__":
    # Comand-line arguments
    parser = ArgumentParser()

    parser.add_argument(
        "--n_threads",
        type=int,
        default=4,
        help="Number of threads used by PyTorch",
    )

    parser.add_argument(
        "-L",
        type=int,
        default=6,
        help="Length of the grid",
    )

    parser.add_argument(
        "-J",
        type=float,
        default=0.44,
        help="J (Magnetic coupling constant)",
    )

    parser.add_argument(
        "--wandb_project",
        type=str,
        default="",
        help="Name of the wandb project. If empty, don't use wandb",
    )

    args = parser.parse_args()
    main(args)<|MERGE_RESOLUTION|>--- conflicted
+++ resolved
@@ -25,10 +25,7 @@
 
     n_hidden = 2
     acc_fn = "relu"
-<<<<<<< HEAD
-=======
     lr = 0.001
->>>>>>> 57cc269f
 
     def make_J(L, coupling_constant):
         """Ising model parameters."""
@@ -81,10 +78,6 @@
     optimizer = torch.optim.Adam(gflownet.parameters(), lr=lr)
 
     # Learning
-<<<<<<< HEAD
-    env.States.from_batch_shape((0,))
-=======
->>>>>>> 57cc269f
     states_visited = 0
 
     for i in tqdm(range(10000)):
