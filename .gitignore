--- conflicted
+++ resolved
@@ -177,11 +177,7 @@
 # slurm-specific stuff
 *.sh
 *.out
-<<<<<<< HEAD
-scripts.py
-=======
 
 scripts.py
 
-*.ipynb
->>>>>>> 919e9652
+*.ipynb